
{ stdenv, fetchFromGitHub
, perl, ncurses, zlib, sqlite, libffi
, autoreconfHook, mcpp, bison, flex, doxygen, graphviz
, makeWrapper
}:

let
  toolsPath = stdenv.lib.makeBinPath [ mcpp ];
in
stdenv.mkDerivation rec {
  pname = "souffle";
<<<<<<< HEAD
  version = "7233096061dd618d719a55cfbbda7a642e01e4da";
=======
  version = "2.0.0";
>>>>>>> d84abd72

  src = fetchFromGitHub {
    owner  = "luc-tielen";
    repo   = "souffle";
    rev    = version;
<<<<<<< HEAD
    sha256 = "06k4b2g3s62yq46s0szjpdawim8vdmyclwm1bk1kkdnb07dfp1f8";
=======
    sha256 = "1azn32x0xbbk8gagipb34qk3y1srm927j5d34w20isgjxir4xsnz";
>>>>>>> d84abd72
  };

  nativeBuildInputs = [ autoreconfHook bison flex mcpp doxygen graphviz makeWrapper perl ];
  buildInputs = [ ncurses zlib sqlite libffi ];

  # these propagated inputs are needed for the compiled Souffle mode to work,
  # since generated compiler code uses them. TODO: maybe write a g++ wrapper
  # that adds these so we can keep the propagated inputs clean?
  propagatedBuildInputs = [ ncurses zlib sqlite libffi ];

  # see 565a8e73e80a1bedbb6cc037209c39d631fc393f and parent commits upstream for
  # Wno-error fixes
  patchPhase = ''
    substituteInPlace ./src/Makefile.am \
      --replace '-Werror' '-Werror -Wno-error=deprecated -Wno-error=other'

    substituteInPlace configure.ac \
      --replace "m4_esyscmd([git describe --tags --always | tr -d '\n'])" "${version}"
  '';

  postInstall = ''
    wrapProgram "$out/bin/souffle" --prefix PATH : "${toolsPath}"
  '';

  outputs = [ "out" ];

  meta = with stdenv.lib; {
    description = "A translator of declarative Datalog programs into the C++ language";
    homepage    = "http://souffle-lang.github.io/";
    platforms   = platforms.unix;
    maintainers = with maintainers; [ thoughtpolice copumpkin wchresta ];
    license     = licenses.upl;
  };
}<|MERGE_RESOLUTION|>--- conflicted
+++ resolved
@@ -10,21 +10,13 @@
 in
 stdenv.mkDerivation rec {
   pname = "souffle";
-<<<<<<< HEAD
-  version = "7233096061dd618d719a55cfbbda7a642e01e4da";
-=======
   version = "2.0.0";
->>>>>>> d84abd72
 
   src = fetchFromGitHub {
     owner  = "luc-tielen";
     repo   = "souffle";
     rev    = version;
-<<<<<<< HEAD
-    sha256 = "06k4b2g3s62yq46s0szjpdawim8vdmyclwm1bk1kkdnb07dfp1f8";
-=======
     sha256 = "1azn32x0xbbk8gagipb34qk3y1srm927j5d34w20isgjxir4xsnz";
->>>>>>> d84abd72
   };
 
   nativeBuildInputs = [ autoreconfHook bison flex mcpp doxygen graphviz makeWrapper perl ];
